--- conflicted
+++ resolved
@@ -58,19 +58,6 @@
   curl -s -X DELETE "$BASE_URL/clear-catalog" | grep -q '"status": "success"'
 }
 
-<<<<<<< HEAD
-create_location() {
-  name=$1
-
-  echo "Adding location ($name) to the catalog..."
-  curl -s -X POST "$BASE_URL/create-song" -H "Content-Type: application/json" \
-    -d "{\"name\": \"$1\"}" | grep -q '"status": "success"'
-
-  if [ $? -eq 0 ]; then
-    echo "Location added successfully."
-  else
-    echo "Failed to add location."
-=======
 create_location() { #jayden
   name=$1
 
@@ -83,22 +70,10 @@
     echo "Location added successfully."
   else
     echo "Failed to add location. Response: $response"
->>>>>>> 8d8e7d78
-    exit 1
-  fi
-}
-
-<<<<<<< HEAD
-delete_location() {
-  location_id=$1
-
-  echo "Deleting location by ID ($location_id)..."
-  response=$(curl -s -X DELETE "$BASE_URL/delete-location/$location_id")
-  if echo "$response" | grep -q '"status": "success"'; then
-    echo "Location deleted successfully by ID ($location_id)."
-  else
-    echo "Failed to delete location by ID ($location_id)."
-=======
+    exit 1
+  fi
+}
+
 login() {
   username=$1
   password=$2
@@ -147,22 +122,10 @@
     echo "Password updated successfully."
   else
     echo "Failed to update password. Response: $response"
->>>>>>> 8d8e7d78
-    exit 1
-  fi
-}
-
-<<<<<<< HEAD
-get_all_locations() {
-  echo "Getting all locations in the playlist..."
-  response=$(curl -s -X GET "$BASE_URL/get-all-locations-from-catalog")
-  if echo "$response" | grep -q '"status": "success"'; then
-    echo "All locations retrieved successfully."
-    if [ "$ECHO_JSON" = true ]; then
-      echo "Locations JSON:"
-      echo "$response" | jq .
-    fi
-=======
+    exit 1
+  fi
+}
+
 
 delete_location_by_id() { #tan
   location_id=$1
@@ -171,28 +134,12 @@
   response=$(curl -s -X DELETE "$BASE_URL/delete-location/$location_id")
   if echo "$response" | grep -q '"status": "success"'; then
     echo "location deleted successfully by ID ($location_id)."
->>>>>>> 8d8e7d78
   else
     echo "Failed to delete location by ID ($location_id)."
     exit 1
   fi
 }
 
-<<<<<<< HEAD
-get_location_by_id() {
-  location_id=$1
-
-  echo "Getting location by ID ($location_id)..."
-  response=$(curl -s -X GET "$BASE_URL/get-location-from-catalog-by-id/$location_id")
-  if echo "$response" | grep -q '"status": "success"'; then
-    echo "Location retrieved successfully by ID ($location_id)."
-    if [ "$ECHO_JSON" = true ]; then
-      echo "Location JSON (ID $location_id):"
-      echo "$response" | jq .
-    fi
-  else
-    echo "Failed to get location by ID ($location_id)."
-=======
 get_all_locations() { #jayden
   echo "Retrieving all locations from the catalog..."
   response=$(curl -s -X GET "$BASE_URL/api/get-all-locations-from-catalog" \
@@ -203,7 +150,6 @@
     echo "Response: $response"
   else
     echo "Failed to retrieve locations. Response: $response"
->>>>>>> 8d8e7d78
     exit 1
   fi
 }
@@ -394,22 +340,6 @@
 check_health
 check_db
 
-<<<<<<< HEAD
-# Clear the catalog
-clear_catalog
-
-# Create songs
-create_location "Boston"
-create_location "Washington"
-create_location "New York"
-
-delete_location 1
-get_all_locations
-
-get_location_by_id 2
-get_song_by_compound_key "The Beatles" "Let It Be" 1970
-get_random_song
-=======
 # Create locations
 # Create multiple locations in the catalog using only the 'name' parameter
 create_location "Boston"
@@ -423,7 +353,6 @@
 
 # Get all locations from the catalog
 get_all_locations_from_catalog
->>>>>>> 8d8e7d78
 
 # Get a location by its ID (assuming Seattle is ID=2)
 get_location_by_id 2
