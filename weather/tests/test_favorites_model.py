import pytest
from unittest.mock import MagicMock
from weather.weather_collection.models.favorites_model import FavoritesModel
from weather.weather_collection.models.location_model import Location


@pytest.fixture()
def favorites_model():
    """Fixture to provide a new instance of FavoritesModel for each test."""
    return FavoritesModel()

"""Fixtures providing sample Locations for the tests."""
@pytest.fixture
def sample_Location1():
    return Location(1, 'Boston')

@pytest.fixture
def sample_Location2():
    return Location(2, 'Seattle')

@pytest.fixture
def sample_favorites(sample_Location1, sample_Location2):
    return [sample_Location1, sample_Location2]


##################################################
# Add Location Management Test Cases
##################################################

def test_add_location_to_favorites(favorites_model, sample_Location1):
    """Test adding a Location to the favorites."""
    favorites_model.add_location_to_favorites(sample_Location1)
    assert len(favorites_model.favorites) == 1
    assert favorites_model.favorites[0].name == 'Boston'


def test_add_duplicate_location_to_favorites(favorites_model, sample_Location1):
    """Test error when adding a duplicate Location to the favorites by ID."""
    favorites_model.add_location_to_favorites(sample_Location1)
    # The model raises: "Location with ID 1 already exists in Favorites"
    with pytest.raises(ValueError, match="Location with ID 1 already exists in Favorites"):
        favorites_model.add_location_to_favorites(sample_Location1)


##################################################
# Remove Location Management Test Cases
##################################################

def test_remove_location_from_favorites_by_location_id(favorites_model, sample_favorites):
    """Test removing a Location from the favorites by Location_id."""
    favorites_model.favorites.extend(sample_favorites)
    assert len(favorites_model.favorites) == 2

    # Assuming remove_Location_by_Location_id exists in the model.
    favorites_model.remove_Location_by_Location_id(1)
    assert len(favorites_model.favorites) == 1, f"Expected 1 Location, but got {len(favorites_model.favorites)}"
    assert favorites_model.favorites[0].id == 2, "Expected Location with id 2 to remain"

<<<<<<< HEAD

def test_remove_location_by_name(favorites_model, sample_favorites):
    """Test removing a Location from the favorites by location name."""
    favorites_model.favorites.extend(sample_favorites)
    assert len(favorites_model.favorites) == 2

    # Remove 'Boston' by name instead of using an integer.
    favorites_model.remove_location_by_name("Boston")
    assert len(favorites_model.favorites) == 1, f"Expected 1 Location, but got {len(favorites_model.favorites)}"
    assert favorites_model.favorites[0].id == 2, "Expected Location with id 2 to remain"


def test_clear_favorites(favorites_model, sample_Location1):
    """Test clearing the entire favorites."""
    favorites_model.add_location_to_favorites(sample_Location1)

    favorites_model.clear_favorites()
    assert len(favorites_model.favorites) == 0, "favorites should be empty after clearing"


def test_clear_favorites_empty_favorites(favorites_model, caplog):
    """Test clearing the entire favorites when it's empty."""
    favorites_model.clear_favorites()
    assert len(favorites_model.favorites) == 0, "favorites should be empty after clearing"
    assert "Clearing an empty favorites" in caplog.text, "Expected warning message when clearing an empty favorites"

=======

def test_remove_location_by_name(favorites_model, sample_favorites):
    """Test removing a Location from the favorites by location name."""
    favorites_model.favorites.extend(sample_favorites)
    assert len(favorites_model.favorites) == 2

    # Remove 'Boston' by name instead of using an integer.
    favorites_model.remove_location_by_name("Boston")
    assert len(favorites_model.favorites) == 1, f"Expected 1 Location, but got {len(favorites_model.favorites)}"
    assert favorites_model.favorites[0].id == 2, "Expected Location with id 2 to remain"


def test_clear_favorites(favorites_model, sample_Location1):
    """Test clearing the entire favorites."""
    favorites_model.add_location_to_favorites(sample_Location1)

    favorites_model.clear_favorites()
    assert len(favorites_model.favorites) == 0, "favorites should be empty after clearing"


def test_clear_favorites_empty_favorites(favorites_model, caplog):
    """Test clearing the entire favorites when it's empty."""
    favorites_model.clear_favorites()
    assert len(favorites_model.favorites) == 0, "favorites should be empty after clearing"
    assert "Clearing an empty favorites" in caplog.text, "Expected warning message when clearing an empty favorites"

>>>>>>> 8d8e7d78

##################################################
# Location Retrieval Test Cases
##################################################

def test_get_all_favorites(favorites_model, sample_favorites):
    """Test successfully retrieving all locations in favorites."""
    favorites_model.favorites.extend(sample_favorites)
    all_favs = favorites_model.get_all_favorites()
    assert len(all_favs) == 2
    assert all_favs[0].name == 'Boston'
    assert all_favs[1].name == 'Seattle'


def test_get_location_by_id_in_favorites(favorites_model, sample_favorites):
    """Test successfully retrieving location in favorites by id."""
    favorites_model.favorites.extend(sample_favorites)
    loc = favorites_model.get_location_by_id_in_favorites(2)
    assert loc.name == 'Seattle'


def test_get_lcoation_by_name_in_favorites(favorites_model, sample_Location1):
    """Test successfully retrieving a Location from the favorites by Location name."""
    favorites_model.add_location_to_favorites(sample_Location1)
    loc = favorites_model.get_location_by_name_in_favorites("Boston")
    assert loc.id == 1


def test_get_current_Location(favorites_model, sample_favorites):
    """Test successfully retrieving the current Location from the favorites."""
    favorites_model.favorites.extend(sample_favorites)
    current = favorites_model.get_current_location()
    # By default: current_location_number=1 and if no current_location_name set,
    # current location is the first in favorites.
    assert current.id == 1
    assert current.name == 'Boston'


def test_get_favorites_length(favorites_model, sample_favorites):
    """Test getting the length of the favorites."""
    favorites_model.favorites.extend(sample_favorites)
    assert favorites_model.get_favorites_length() == 2


##################################################
# Favorites Movement functions
##################################################

def test_go_to_favorites_name(favorites_model, sample_favorites):
    """Test going to the favorites name"""
    favorites_model.favorites.extend(sample_favorites)
    favorites_model.go_to_favorites_name("Seattle")
    current = favorites_model.get_current_location()
    assert current.name == "Seattle"


def test_move_location_to_beginnning(favorites_model, sample_favorites):
    """Tests moving a location to the beginning of favorites"""
    favorites_model.favorites.extend(sample_favorites)
    favorites_model.move_location_to_beginning(2)
    assert favorites_model.favorites[0].id == 2
    assert favorites_model.favorites[1].id == 1


def test_move_location_to_end(favorites_model, sample_favorites):
    """Test moving location to end of favorites"""
    favorites_model.favorites.extend(sample_favorites)
    favorites_model.move_location_to_end(1)
    assert favorites_model.favorites[-1].id == 1


def test_swap_locations_in_favorites(favorites_model, sample_favorites):
    """test swapping two locations in favorites"""
    favorites_model.favorites.extend(sample_favorites)
    favorites_model.swap_locations_in_favorites(1, 2)
    assert favorites_model.favorites[0].id == 2
    assert favorites_model.favorites[1].id == 1


##################################################
# Utility Function Test Cases
##################################################

def test_check_if_empty_non_empty_favorites(favorites_model, sample_Location1):
    """Test check_if_empty does not raise error if favorites is not empty."""
    favorites_model.add_location_to_favorites(sample_Location1)
    try:
        favorites_model.check_if_empty()
    except ValueError:
        pytest.fail("check_if_empty raised ValueError unexpectedly on non-empty favorites")

def test_check_if_empty_empty_favorites(favorites_model):
    """Test check_if_empty raises error when favorites is empty."""
    favorites_model.clear_favorites()
    with pytest.raises(ValueError, match="favorites is empty"):
        favorites_model.check_if_empty()

def test_validate_Location_id(favorites_model, sample_Location1):
    """Test validate_Location_id does not raise error for valid Location ID."""
    favorites_model.add_location_to_favorites(sample_Location1)
    try:
        favorites_model.validate_location_id(1)
    except ValueError:
        pytest.fail("validate_location_id raised ValueError unexpectedly for valid Location ID")

def test_validate_Location_id_no_check_in_favorites(favorites_model):
    """Test validate_Location_id does not raise error for valid Location ID when the id isn't in the favorites."""
    try:
        favorites_model.validate_location_id(1, check_in_favorites=False)
    except ValueError:
        pytest.fail("validate_location_id raised ValueError unexpectedly for valid Location ID")

def test_validate_Location_id_invalid_id(favorites_model):
    """Test validate_Location_id raises error for invalid Location ID."""
    # Code raises "Invalid location id: -1" for negative or invalid integer
    with pytest.raises(ValueError, match="Invalid location id: -1"):
        favorites_model.validate_location_id(-1)

    with pytest.raises(ValueError, match="Invalid location id: invalid"):
        favorites_model.validate_location_id("invalid")

def test_validate_location_name(favorites_model, sample_Location1):
    """Test validate_location_name does not raise error for valid location."""
    favorites_model.add_location_to_favorites(sample_Location1)
    try:
        favorites_model.validate_location_name("Boston")
    except ValueError:
        pytest.fail("validate_location_name raised ValueError unexpectedly for valid location")

def test_validiate_location_name_invalid(favorites_model, sample_Location1):
    """Test validate_location_name raises error for invalid location."""
    favorites_model.add_location_to_favorites(sample_Location1)

    # Passing a non-string should raise "Invalid name: 0"
    with pytest.raises(ValueError, match="Invalid name: 0"):
        favorites_model.validate_location_name(0)

    # Passing another non-string integer should raise "Invalid name: 2"
    with pytest.raises(ValueError, match="Invalid name: 2"):
        favorites_model.validate_location_name(2)

    # Passing an empty string should raise "Invalid name: "
    with pytest.raises(ValueError, match="Invalid name: "):
        favorites_model.validate_location_name("")


##################################################
# Playback Test Cases
##################################################

@pytest.fixture
<<<<<<< HEAD
def mock_update_play_count(mocker):
    return mocker.patch("weather.weather_collection.models.favorites_model.mock_update_play_count", autospec=True)


def test_play_current_Location(favorites_model, sample_favorites, mock_update_play_count):
    """Test playing the current Location."""
    favorites_model.favorites.extend(sample_favorites)

    favorites_model.play_current_Location()

    # Assert that current_location_number is now 2
    assert favorites_model.current_location_number == 2, f"Expected location to be 2, but got {favorites_model.current_location_number}"

    # update_play_count called with first Location's id (1)
    mock_update_play_count.assert_called_once_with(1)

    # Play again, should wrap around
    favorites_model.play_current_Location()

    # Should now be back to 1
    assert favorites_model.current_location_number == 1, f"Expected location to be 1, but got {favorites_model.current_location_number}"

    # update_play_count should have also been called with (2)
    mock_update_play_count.assert_called_with(2)
=======
>>>>>>> 8d8e7d78


def test_go_to_location_number(favorites_model, sample_favorites):
    """Test moving the iterator to a specific location in the favorites."""
    favorites_model.favorites.extend(sample_favorites)

    favorites_model.go_to_location_number(2)
    assert favorites_model.current_location_number == 2, "Expected to be at location 2 after moving"

    # Going beyond the number of favorites should wrap around
    favorites_model.go_to_location_number(3)
    assert favorites_model.current_location_number == 1, "Expected to loop back to the beginning of the favorites"<|MERGE_RESOLUTION|>--- conflicted
+++ resolved
@@ -56,7 +56,6 @@
     assert len(favorites_model.favorites) == 1, f"Expected 1 Location, but got {len(favorites_model.favorites)}"
     assert favorites_model.favorites[0].id == 2, "Expected Location with id 2 to remain"
 
-<<<<<<< HEAD
 
 def test_remove_location_by_name(favorites_model, sample_favorites):
     """Test removing a Location from the favorites by location name."""
@@ -83,34 +82,6 @@
     assert len(favorites_model.favorites) == 0, "favorites should be empty after clearing"
     assert "Clearing an empty favorites" in caplog.text, "Expected warning message when clearing an empty favorites"
 
-=======
-
-def test_remove_location_by_name(favorites_model, sample_favorites):
-    """Test removing a Location from the favorites by location name."""
-    favorites_model.favorites.extend(sample_favorites)
-    assert len(favorites_model.favorites) == 2
-
-    # Remove 'Boston' by name instead of using an integer.
-    favorites_model.remove_location_by_name("Boston")
-    assert len(favorites_model.favorites) == 1, f"Expected 1 Location, but got {len(favorites_model.favorites)}"
-    assert favorites_model.favorites[0].id == 2, "Expected Location with id 2 to remain"
-
-
-def test_clear_favorites(favorites_model, sample_Location1):
-    """Test clearing the entire favorites."""
-    favorites_model.add_location_to_favorites(sample_Location1)
-
-    favorites_model.clear_favorites()
-    assert len(favorites_model.favorites) == 0, "favorites should be empty after clearing"
-
-
-def test_clear_favorites_empty_favorites(favorites_model, caplog):
-    """Test clearing the entire favorites when it's empty."""
-    favorites_model.clear_favorites()
-    assert len(favorites_model.favorites) == 0, "favorites should be empty after clearing"
-    assert "Clearing an empty favorites" in caplog.text, "Expected warning message when clearing an empty favorites"
-
->>>>>>> 8d8e7d78
 
 ##################################################
 # Location Retrieval Test Cases
@@ -262,33 +233,6 @@
 ##################################################
 
 @pytest.fixture
-<<<<<<< HEAD
-def mock_update_play_count(mocker):
-    return mocker.patch("weather.weather_collection.models.favorites_model.mock_update_play_count", autospec=True)
-
-
-def test_play_current_Location(favorites_model, sample_favorites, mock_update_play_count):
-    """Test playing the current Location."""
-    favorites_model.favorites.extend(sample_favorites)
-
-    favorites_model.play_current_Location()
-
-    # Assert that current_location_number is now 2
-    assert favorites_model.current_location_number == 2, f"Expected location to be 2, but got {favorites_model.current_location_number}"
-
-    # update_play_count called with first Location's id (1)
-    mock_update_play_count.assert_called_once_with(1)
-
-    # Play again, should wrap around
-    favorites_model.play_current_Location()
-
-    # Should now be back to 1
-    assert favorites_model.current_location_number == 1, f"Expected location to be 1, but got {favorites_model.current_location_number}"
-
-    # update_play_count should have also been called with (2)
-    mock_update_play_count.assert_called_with(2)
-=======
->>>>>>> 8d8e7d78
 
 
 def test_go_to_location_number(favorites_model, sample_favorites):
